<Project Sdk="Microsoft.NET.Sdk">

  <PropertyGroup>
    <TargetFramework>netcoreapp3.0</TargetFramework>

    <IsPackable>false</IsPackable>

<<<<<<< HEAD
    <AssemblyVersion>1.0.51.7339</AssemblyVersion>

    <FileVersion>1.0.51.7339</FileVersion>
=======
    <AssemblyVersion>1.2.0.0</AssemblyVersion>
    <FileVersion>1.2.0.0</FileVersion>
>>>>>>> b8505598

    <LangVersion>8.0</LangVersion>
  </PropertyGroup>

  <ItemGroup>
    <PackageReference Include="Microsoft.NET.Test.Sdk" Version="16.4.0" />
    <PackageReference Include="MSTest.TestAdapter" Version="2.0.0" />
    <PackageReference Include="MSTest.TestFramework" Version="2.0.0" />
    <PackageReference Include="coverlet.collector" Version="1.2.0">
      <PrivateAssets>all</PrivateAssets>
      <IncludeAssets>runtime; build; native; contentfiles; analyzers; buildtransitive</IncludeAssets>
    </PackageReference>
  </ItemGroup>

  <ItemGroup>
    <ProjectReference Include="..\..\Sportradar.OddsFeed.SDK\Sportradar.OddsFeed.SDK.csproj" />
  </ItemGroup>

</Project><|MERGE_RESOLUTION|>--- conflicted
+++ resolved
@@ -5,14 +5,8 @@
 
     <IsPackable>false</IsPackable>
 
-<<<<<<< HEAD
-    <AssemblyVersion>1.0.51.7339</AssemblyVersion>
-
-    <FileVersion>1.0.51.7339</FileVersion>
-=======
     <AssemblyVersion>1.2.0.0</AssemblyVersion>
     <FileVersion>1.2.0.0</FileVersion>
->>>>>>> b8505598
 
     <LangVersion>8.0</LangVersion>
   </PropertyGroup>
